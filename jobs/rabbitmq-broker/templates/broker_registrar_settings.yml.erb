---
message_bus_servers:
  - host: <%= p('cf.nats.host') %>:<%= p('cf.nats.port') %>
    user: <%= p('cf.nats.username') %>
    password: <%= p('cf.nats.password') %>
<<<<<<< HEAD
external_host: <%= p('rabbitmq-broker.route') %>.<%= p('cf.domain') %>
external_ip: <%= p('rabbitmq-broker.ip') %>
port: 3000
=======
host: <%= p('rabbitmq-broker.ip')%>
routes:
  - name: <%= p('rabbitmq-broker.route') %>
    registration_interval: <%= p('rabbitmq-broker.registration_interval')%> 
    port: 4567
    uris:
      - <%= p('rabbitmq-broker.route')%>.<%= p('cf.domain')%>
>>>>>>> d3ffdd23
<|MERGE_RESOLUTION|>--- conflicted
+++ resolved
@@ -3,16 +3,10 @@
   - host: <%= p('cf.nats.host') %>:<%= p('cf.nats.port') %>
     user: <%= p('cf.nats.username') %>
     password: <%= p('cf.nats.password') %>
-<<<<<<< HEAD
-external_host: <%= p('rabbitmq-broker.route') %>.<%= p('cf.domain') %>
-external_ip: <%= p('rabbitmq-broker.ip') %>
-port: 3000
-=======
 host: <%= p('rabbitmq-broker.ip')%>
 routes:
   - name: <%= p('rabbitmq-broker.route') %>
     registration_interval: <%= p('rabbitmq-broker.registration_interval')%> 
     port: 4567
     uris:
-      - <%= p('rabbitmq-broker.route')%>.<%= p('cf.domain')%>
->>>>>>> d3ffdd23
+      - <%= p('rabbitmq-broker.route')%>.<%= p('cf.domain')%>