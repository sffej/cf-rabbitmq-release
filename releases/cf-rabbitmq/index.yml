--- conflicted
+++ resolved
@@ -340,9 +340,6 @@
     version: '169'
   e79e2e81-4526-467c-9faf-42486e1f18b6:
     version: '170'
-<<<<<<< HEAD
-=======
   4196c21d-52d3-4f27-b4f3-efb104bf8e73:
     version: '171'
->>>>>>> 0f35cd03
 format-version: '2'